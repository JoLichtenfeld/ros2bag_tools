--- conflicted
+++ resolved
@@ -15,12 +15,8 @@
 import cv2
 from argparse import ArgumentError
 from cv_bridge import CvBridge, cvtColorForDisplay
-<<<<<<< HEAD
 from rosbag2_py import Info, SequentialReader, StorageFilter
-=======
-from rosbag2_py import Info, SequentialReader, StorageOptions, ConverterOptions, StorageFilter
 from ros2bag_tools.exporter.image import CompressedImageMsgWriter
->>>>>>> 57853ea0
 from ros2bag_tools.filter import FilterResult
 from ros2bag_tools.filter.cut import CutFilter
 from ros2bag_tools.progress import ProgressTracker
@@ -167,12 +163,8 @@
 
     def main(self, *, args):  # noqa: D102
         info = Info()
-<<<<<<< HEAD
-        metadata = info.read_metadata(args.bag_path, args.storage)
-=======
         metadata = info.read_metadata(args.bag_file, args.storage)
         is_compressed = False
->>>>>>> 57853ea0
         try:
             is_compressed = ensure_image(metadata, args.topic)
         except Exception as e:
